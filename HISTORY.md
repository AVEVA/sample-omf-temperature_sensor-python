# Version History

<<<<<<< HEAD
## 1.2.4 / 2022-06-20

- Updated dependencies
=======
## 1.2.4 / 2022-06-15

- Parameterize Azure Pipeline container demands
>>>>>>> e9468e86

## 1.2.3 / 2022-03-24

- Changed agent used in pipeline

## 1.2.2 / 2022-03-22

- Changed agent used in pipeline

## 1.2.1 / 2022-03-09

- Change UOMs to non-abreviated form

## 1.2.0 / 2022-02-22

- Updated for AVEVA Data Hub

## 1.1.3 / 2022-02-09

- Changed agent used in pipeline

## 1.1.2 / 2022-01-17

- Updated dependencies

## 1.1.1 / 2021-12-07

- Update pipelines to reference internal analysis templates

## 1.1.0 / 2021-10-13

- Update pipelines to use Azure Key Vault for secrets
- Changed config.ini into an appsettings.json file

## 1.0.5 / 2021-09-29

- Cleaned up gitignore

## 1.0.4 / 2021-07-15

- Updated dependencies

## 1.0.3 / 2021-03-18

- Updated pipeline to use internal agent pool
- Updated pipeline to reference main branch
- Fixed potential vulnerabilities detected by static analysis

## 1.0.2 / 2021-01-26

- Updated dependencies

## 1.0.1 / 2020-12-16

- Updated dependencies

## 1.0.0 / 2020-09-11

- Initial public release<|MERGE_RESOLUTION|>--- conflicted
+++ resolved
@@ -1,14 +1,12 @@
 # Version History
 
-<<<<<<< HEAD
-## 1.2.4 / 2022-06-20
+## 1.2.5 / 2022-06-20
 
 - Updated dependencies
-=======
+
 ## 1.2.4 / 2022-06-15
 
 - Parameterize Azure Pipeline container demands
->>>>>>> e9468e86
 
 ## 1.2.3 / 2022-03-24
 
