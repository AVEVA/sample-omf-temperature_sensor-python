# Version History

<<<<<<< HEAD
## 1.1.0 / 2021-10-13

- Update pipelines to use Azure Key Vault for secrets
- Changed config.ini into an appsettings.json file
=======
## 1.0.5 / 2021-09-29

- Cleaned up gitignore
>>>>>>> 69eb2412

## 1.0.4 / 2021-07-15

- Updated dependencies

## 1.0.3 / 2021-03-18

- Updated pipeline to use internal agent pool
- Updated pipeline to reference main branch
- Fixed potential vulnerabilities detected by static analysis

## 1.0.2 / 2021-01-26

- Updated dependencies

## 1.0.1 / 2020-12-16

- Updated dependencies

## 1.0.0 / 2020-09-11

- Initial public release<|MERGE_RESOLUTION|>--- conflicted
+++ resolved
@@ -1,15 +1,13 @@
 # Version History
 
-<<<<<<< HEAD
 ## 1.1.0 / 2021-10-13
 
 - Update pipelines to use Azure Key Vault for secrets
 - Changed config.ini into an appsettings.json file
-=======
+
 ## 1.0.5 / 2021-09-29
 
 - Cleaned up gitignore
->>>>>>> 69eb2412
 
 ## 1.0.4 / 2021-07-15
 
